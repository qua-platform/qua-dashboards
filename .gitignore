# Byte-compiled / optimized / DLL files
__pycache__/
*.py[cod]
*$py.class

# C extensions
*.so

# Distribution / packaging
.Python
build/
develop-eggs/
dist/
downloads/
eggs/
.eggs/
lib/
lib64/
parts/
sdist/
var/
wheels/
share/python-wheels/
*.egg-info/
.installed.cfg
*.egg
MANIFEST

# PyInstaller
#  Usually these files are written by a python script from a template
#  before PyInstaller builds the exe, so as to inject date/other infos into it.
*.manifest
*.spec

# Installer logs
pip-log.txt
pip-delete-this-directory.txt

# Unit test / coverage reports
htmlcov/
.tox/
.nox/
.coverage
.coverage.*
.cache
nosetests.xml
coverage.xml
*.cover
*.py,cover
.hypothesis/
.pytest_cache/
cover/

# Translations
*.mo
*.pot

# Django stuff:
*.log
local_settings.py
db.sqlite3
db.sqlite3-journal

# Flask stuff:
instance/
.webassets-cache

# Scrapy stuff:
.scrapy

# Sphinx documentation
docs/_build/

# PyBuilder
.pybuilder/
target/

# Jupyter Notebook
.ipynb_checkpoints

# IPython
profile_default/
ipython_config.py

# pyenv
#   For a library or package, you might want to ignore these files since the code is
#   intended to run in multiple environments; otherwise, check them in:
# .python-version

# pipenv
#   According to pypa/pipenv#598, it is recommended to include Pipfile.lock in version control.
#   However, in case of collaboration, if having platform-specific dependencies or dependencies
#   having no cross-platform support, pipenv may install dependencies that don't work, or not
#   install all needed dependencies.
#Pipfile.lock

# UV
#   Similar to Pipfile.lock, it is generally recommended to include uv.lock in version control.
#   This is especially recommended for binary packages to ensure reproducibility, and is more
#   commonly ignored for libraries.
#uv.lock

# poetry
#   Similar to Pipfile.lock, it is generally recommended to include poetry.lock in version control.
#   This is especially recommended for binary packages to ensure reproducibility, and is more
#   commonly ignored for libraries.
#   https://python-poetry.org/docs/basic-usage/#commit-your-poetrylock-file-to-version-control
#poetry.lock

# pdm
#   Similar to Pipfile.lock, it is generally recommended to include pdm.lock in version control.
#pdm.lock
#   pdm stores project-wide configurations in .pdm.toml, but it is recommended to not include it
#   in version control.
#   https://pdm.fming.dev/latest/usage/project/#working-with-version-control
.pdm.toml
.pdm-python
.pdm-build/

# PEP 582; used by e.g. github.com/David-OConnor/pyflow and github.com/pdm-project/pdm
__pypackages__/

# Celery stuff
celerybeat-schedule
celerybeat.pid

# SageMath parsed files
*.sage.py

# Environments
.env
.venv
env/
venv/
ENV/
env.bak/
venv.bak/

# Spyder project settings
.spyderproject
.spyproject

# Rope project settings
.ropeproject

# mkdocs documentation
/site

# mypy
.mypy_cache/
.dmypy.json
dmypy.json

# Pyre type checker
.pyre/

# pytype static type analyzer
.pytype/

# Cython debug symbols
cython_debug/

# PyCharm
#  JetBrains specific template is maintained in a separate JetBrains.gitignore that can
#  be found at https://github.com/github/gitignore/blob/main/Global/JetBrains.gitignore
#  and can be added to the global gitignore or merged into this file.  For a more nuclear
#  option (not recommended) you can uncomment the following to ignore the entire idea folder.
#.idea/

# PyPI configuration file
.pypirc

# VS Code related files
tempCodeRunnerFile*
tmp_file.py

# Virtual environments
.venv*
.venv
.venv-simulated
uv.lock

<<<<<<< HEAD
video_mode_output

.vscode
=======
settings.json
# VS Code
.vscode

# Saved data
video_mode_output
>>>>>>> db853637
<|MERGE_RESOLUTION|>--- conflicted
+++ resolved
@@ -180,15 +180,9 @@
 .venv-simulated
 uv.lock
 
-<<<<<<< HEAD
-video_mode_output
-
-.vscode
-=======
 settings.json
 # VS Code
 .vscode
 
 # Saved data
-video_mode_output
->>>>>>> db853637
+video_mode_output