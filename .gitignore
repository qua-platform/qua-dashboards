--- conflicted
+++ resolved
@@ -177,21 +177,12 @@
 # Virtual environments
 .venv*
 .venv
-<<<<<<< HEAD
-.venv*
-uv.lock
-
-.vscode
-
-video_mode_output
-=======
 .venv-simulated
 uv.lock
 
 settings.json
 # VS Code
 .vscode
->>>>>>> 891b24d3
 
 # Saved data
 video_mode_output