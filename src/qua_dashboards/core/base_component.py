--- conflicted
+++ resolved
@@ -58,15 +58,9 @@
         if not isinstance(component_id, str) or not component_id:
             raise ValueError("component_id must be a non-empty string")
 
-<<<<<<< HEAD
-        self.component_id = component_id
-        self.layout_columns = 12
-        self.layout_rows = 8
-=======
         self.component_id: str = component_id
         self.layout_columns: int = 12  # Default, can be overridden by subclasses
         self.layout_rows: int = 8  # Default, can be overridden by subclasses
->>>>>>> 89868ab6
         logger.debug(
             f"Initializing BaseComponent with component_id='{self.component_id}'"
         )
