import abc
import logging
import threading
import queue
import time
from typing import Any, Optional, List, Dict

from dash.dash import Dash
import numpy as np

from qua_dashboards.core import BaseUpdatableComponent, ModifiedFlags
from qua_dashboards.utils.dash_utils import create_input_field

logger = logging.getLogger(__name__)

__all__ = ["BaseDataAcquirer"]


class BaseDataAcquirer(BaseUpdatableComponent, abc.ABC):
    """
    Abstract base class for data acquirers with threaded acquisition and
    software averaging capabilities.

    This class provides the core mechanism for running data acquisition in a
    separate thread, collecting multiple raw data snapshots, and performing
    a rolling average on them. It makes minimal assumptions about the raw
    data structure itself, expecting numerical data or numpy arrays if default
    averaging is used. Subclasses implement the actual raw data acquisition.
    """

    def __init__(
        self,
        *,
        component_id: str,
        num_software_averages: int = 1,
        acquisition_interval_s: float = 0.1,
        **kwargs: Any,
    ) -> None:
        """
        Initializes the BaseDataAcquirer.

        Args:
            component_id: Unique ID for Dash component namespacing.
            num_software_averages: Number of raw data snapshots to average for
                each processed data point.
            acquisition_interval_s: Target interval for acquiring a new raw snapshot.
            **kwargs: Additional keyword arguments for BaseUpdatableComponent.
        """
        super().__init__(component_id=component_id, **kwargs)

        self.num_software_averages: int = max(1, num_software_averages)
        self.acquisition_interval_s: float = acquisition_interval_s

        self._data_history_raw: List[
            Any
        ] = []  # Stores raw snapshots from perform_actual_acquisition
        self._latest_processed_data: Optional[Any] = None  # Stores the averaged data

        self._data_lock: threading.Lock = threading.Lock()
        self._acquisition_thread: Optional[threading.Thread] = None
        self._stop_event: threading.Event = threading.Event()
        self._error_queue: queue.Queue = queue.Queue()
        self._acquisition_status: str = "stopped"  # stopped, running, error

    @abc.abstractmethod
    def perform_actual_acquisition(self) -> Any:
        """
        The core raw data acquisition method implemented by subclasses.

        Called repeatedly by the background thread. Should return a single
        raw data snapshot. This method can be blocking.

        Returns:
            The acquired raw data snapshot. Structure depends on the subclass.
            For averaging, this data should be numerically summable/dividable,
            or subclasses should override _perform_averaging.
        """
        pass

    def get_layout(self) -> List[Any]:
        """
        Get the layout for the data acquirer.
        """
        return []

    def register_callbacks(self, app: Dash, **kwargs: Any) -> None:
        pass

    def _perform_averaging(self, history: List[Any]) -> Optional[Any]:
        """
        Performs averaging on the collected raw data history.
        Default implementation assumes data are numpy arrays or numeric.
        Subclasses can override if a different averaging method is needed.
        """
        if not history:
            return None
        try:
            if all(isinstance(item, (int, float, complex)) for item in history) or all(
                isinstance(item, np.ndarray) for item in history
            ):
                return np.mean(history, axis=0)  # type: ignore
            else:
                logger.warning(
                    f"Default averaging method in {self.component_id} might not be "
                    f"suitable for data type {type(history[0])}. Returning last item."
                )
                return history[-1]  # Fallback for non-numeric types
        except Exception as e:
            logger.error(
                f"Error during default averaging in {self.component_id}: {e}. "
                "Returning last item."
            )
            return history[-1]

    def _acquisition_loop(self) -> None:
        logger.info(f"Acquisition loop started for {self.component_id}.")
        self._acquisition_status = "running"

        while not self._stop_event.is_set():
            loop_start_time = time.perf_counter()
            try:
                raw_snapshot = self.perform_actual_acquisition()

                with self._data_lock:
                    self._data_history_raw.append(raw_snapshot)
                    if len(self._data_history_raw) > self.num_software_averages:
                        self._data_history_raw.pop(0)

                    if self._data_history_raw:
                        self._latest_processed_data = self._perform_averaging(
                            self._data_history_raw
                        )

                try:  # Clear any previous error from the queue if successful this cycle
                    while not self._error_queue.empty():
                        self._error_queue.get_nowait()
                except queue.Empty:
                    pass

            except Exception as e:
                logger.error(
                    f"Error in acquisition cycle for {self.component_id}: {e}",
                    exc_info=True,
                )
                self._error_queue.put(e)
                self._acquisition_status = "error"
                time.sleep(max(self.acquisition_interval_s, 1.0))
                continue

            loop_duration = time.perf_counter() - loop_start_time
            wait_time = self.acquisition_interval_s - loop_duration
            if wait_time > 0:
                self._stop_event.wait(timeout=wait_time)

        self._acquisition_status = "stopped"
        logger.info(f"Acquisition loop stopped for {self.component_id}.")

    def start_acquisition(self) -> None:
        if self._acquisition_thread is not None and self._acquisition_thread.is_alive():
            logger.warning(f"Acquisition for {self.component_id} already running.")
            return

        self._stop_event.clear()
        with self._data_lock:  # Clear history before starting a new acquisition run
            self._data_history_raw.clear()
            self._latest_processed_data = None
        while not self._error_queue.empty():
            self._error_queue.get_nowait()

        self._acquisition_thread = threading.Thread(
            target=self._acquisition_loop,
            daemon=True,
            name=f"{self.component_id}_acq_thread",
        )
        self._acquisition_thread.start()
        logger.info(f"Data acquisition thread initiated for {self.component_id}.")

    def stop_acquisition(self) -> None:
        if self._acquisition_thread is None or not self._acquisition_thread.is_alive():
            logger.info(
                f"Acquisition for {self.component_id} not running or already stopped."
            )
            self._acquisition_status = "stopped"
            return

        logger.info(f"Stopping acquisition for {self.component_id}...")
        self._stop_event.set()
        self._acquisition_thread.join(timeout=max(self.acquisition_interval_s * 2, 2.0))

        if self._acquisition_thread.is_alive():
            logger.error(
                f"Acquisition thread for {self.component_id} did not stop gracefully."
            )
        else:
            logger.info(f"Acquisition thread for {self.component_id} stopped.")

        self._acquisition_thread = None
        self._acquisition_status = "stopped"

    def get_latest_data(self) -> Dict[str, Any]:
        """
        Retrieves the latest processed (e.g., averaged) data and status.
        Dimensional acquirers (like Base2DDataAcquirer) may override this to
        further transform the data (e.g., into an xr.DataArray).
        """
        error_from_queue: Optional[Exception] = None
        try:
            error_from_queue = self._error_queue.get_nowait()
            if error_from_queue:
                self._acquisition_status = "error"
        except queue.Empty:
            pass

        with self._data_lock:
            data_to_return = self._latest_processed_data

        return {
            "data": data_to_return,
            "error": error_from_queue,
            "status": self._acquisition_status,
        }

    def update_parameters(self, parameters: Dict[str, Dict[str, Any]]) -> ModifiedFlags:
        flags = super().update_parameters(parameters)  # From BaseUpdatableComponent

        if self.component_id in parameters:
            params = parameters[self.component_id]
            if (
                "acquisition_interval_s" in params
                and self.acquisition_interval_s != params["acquisition_interval_s"]
            ):
                new_interval = float(params["acquisition_interval_s"])
                if new_interval > 0:
                    self.acquisition_interval_s = new_interval
                    flags |= ModifiedFlags.PARAMETERS_MODIFIED
                else:
                    logger.warning(
                        f"Invalid acquisition_interval_s: {new_interval}. Not updated."
                    )

            if (
                "num_software_averages" in params
                and self.num_software_averages != params["num_software_averages"]
            ):
                new_averages = int(params["num_software_averages"])
                if new_averages >= 1:
                    self.num_software_averages = new_averages
                    flags |= ModifiedFlags.PARAMETERS_MODIFIED
                    with self._data_lock:  # Clear history as averaging window changed
                        self._data_history_raw.clear()
                        self._latest_processed_data = None
                else:
                    logger.warning(
                        f"Invalid num_software_averages: {new_averages}. Not updated."
                    )

        for component in self.get_components():
            if component is self:
                continue

            if component.component_id in parameters:
<<<<<<< HEAD
                component_params = parameters[component.component_id]
                flags |= component.update_parameters(component_params)

        if flags & ModifiedFlags.PLOT_PARAMETERS_MODIFIED:
            logger.debug("PLOT parameters were modified!!!!!!!!!!!!!!!!!!!!!!!!!!!!!!!!!!!!!!!!!!!!!!!!!!!!!!!!!!!!!!!!!!!!!!!!!!!!!!!!!!!!")
            # Clear history as plotting parameters change
            with self._data_lock:  
                self._data_history_raw.clear()
                self._latest_processed_data = None
                
=======
                flags |= component.update_parameters(parameters)

>>>>>>> 0c9b5e37
        return flags

    def get_dash_components(self, include_subcomponents: bool = True) -> List[Any]:
        components = super().get_dash_components(include_subcomponents)
        # UI for num_software_averages
        components.append(
            create_input_field(
                id=self._get_id("num_software_averages"),
                label="Software Averages",
                value=self.num_software_averages,
                min=1,
                step=1,
                debounce=True,
            )
        )
        return components<|MERGE_RESOLUTION|>--- conflicted
+++ resolved
@@ -259,9 +259,7 @@
                 continue
 
             if component.component_id in parameters:
-<<<<<<< HEAD
-                component_params = parameters[component.component_id]
-                flags |= component.update_parameters(component_params)
+                flags |= component.update_parameters(parameters)
 
         if flags & ModifiedFlags.PLOT_PARAMETERS_MODIFIED:
             logger.debug("PLOT parameters were modified!!!!!!!!!!!!!!!!!!!!!!!!!!!!!!!!!!!!!!!!!!!!!!!!!!!!!!!!!!!!!!!!!!!!!!!!!!!!!!!!!!!!")
@@ -270,10 +268,6 @@
                 self._data_history_raw.clear()
                 self._latest_processed_data = None
                 
-=======
-                flags |= component.update_parameters(parameters)
-
->>>>>>> 0c9b5e37
         return flags
 
     def get_dash_components(self, include_subcomponents: bool = True) -> List[Any]:
